--- conflicted
+++ resolved
@@ -24,7 +24,7 @@
 
 ## Step 1: Install Teleport on a Linux Host
 
-There are several ways to install Teleport. 
+There are several ways to install Teleport.
 Take a look at the [Teleport Installation](installation.md) page to pick the method convenient for you.
 
 
@@ -34,62 +34,9 @@
     yum-config-manager --add-repo https://rpm.releases.teleport.dev/teleport.repo
     yum install teleport
 
-<<<<<<< HEAD
-!!! note
-
-    Example `teleport.yaml`
-
-    ```yaml
-    #
-    # Sample Teleport configuration file
-    # Creates a single proxy, auth and node server.
-    #
-    # Things to update:
-    #  1. ca_pin: Obtain the CA pin hash for joining more nodes
-    #     by running 'tctl status' on the auth server
-    #      once Teleport is running.
-    #  2. license-if-using-teleport-enterprise.pem: If you are an
-    #     Enterprise customer, Obtain this from
-    #     https://dashboard.gravitational.com/web/
-    #
-    teleport:
-    nodename: wellington
-    data_dir: /var/lib/teleport
-    auth_token: 764e87eb2e264d0028a4fe119cfcb6bb1b695aa68c69d420
-    auth_servers:
-    - 127.0.0.1:3025
-    log:
-        output: stderr
-        severity: INFO
-    ca_pin: sha256:ca-pin-hash-goes-here
-    auth_service:
-    enabled: "yes"
-    listen_addr: 0.0.0.0:3025
-    tokens:
-    - proxy,node:764e87eb2e264d0028a4fe119cfcb6bb1b695aa68c69d420
-    license_file: /path/to/license-if-using-teleport-enterprise.pem
-    ssh_service:
-    enabled: "yes"
-    labels:
-        env: staging
-    commands:
-    - name: hostname
-        command: [hostname]
-        period: 1m0s
-    - name: arch
-        command: [uname, -p]
-        period: 1h0m0s
-    proxy_service:
-    enabled: "yes"
-    listen_addr: 0.0.0.0:3023
-    web_listen_addr: 0.0.0.0:3080
-    tunnel_listen_addr: 0.0.0.0:3024
-    https_keypairs: []
-=======
     # Optional: Using Dandified YUM_
     # dnf config-manager --add-repo https://rpm.releases.teleport.dev/teleport.repo
-    # dnf install teleport 
->>>>>>> 1f41bf2c
+    # dnf install teleport
     ```
 
 === "ARMv7 (32-bit)"
@@ -143,9 +90,9 @@
     listen_addr: 0.0.0.0:3023
     web_listen_addr: 0.0.0.0:3080
     tunnel_listen_addr: 0.0.0.0:3024
-    https_keypairs: 
+    https_keypairs:
         - key_file:
-        - cert_file: 
+        - cert_file:
 app_service:
     enabled: "yes"
 EOF
@@ -181,7 +128,7 @@
 export TELEPORT_PUBLIC_DNS_NAME="teleport.example.com"
 cat >> /etc/teleport.yaml <<EOL
   public_addr: $TELEPORT_PUBLIC_DNS_NAME:3080
-  https_keypairs: 
+  https_keypairs:
     - key_file: /etc/letsencrypt/live/$TELEPORT_PUBLIC_DNS_NAME/privkey.pem
     - cert_file: /etc/letsencrypt/live/$TELEPORT_PUBLIC_DNS_NAME/fullchain.pem
 EOL
